--- conflicted
+++ resolved
@@ -1,9 +1,5 @@
 Name:                postgresql-libpq
-<<<<<<< HEAD
-Version:             0.9.0.2
-=======
 Version:             0.9.1.0
->>>>>>> 2937c26e
 Synopsis:            low-level binding to libpq
 
 Description:         This is a binding to libpq: the C application
@@ -58,8 +54,4 @@
 source-repository this
   type:     git
   location: http://github.com/lpsmith/postgresql-libpq
-<<<<<<< HEAD
-  tag:      v0.9.0.2
-=======
-  tag:      v0.9.1.0
->>>>>>> 2937c26e
+  tag:      v0.9.1.0