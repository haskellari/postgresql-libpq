--- conflicted
+++ resolved
@@ -45,15 +45,9 @@
 
 -- If true,  use pkg-config,  otherwise use the pg_config based build
 -- configuration
-<<<<<<< HEAD
 Flag use-pkg-config
-  default: True
-  manual: False
-=======
-flag use-pkg-config
   default: False
   manual:  True
->>>>>>> a3f1fcda
 
 library
   hs-source-dirs:  src
